---
layout: example
title: Pragmatic inference based on compositional semantic meanings
description: Combining pragmatic reasoning with incremental semantic parsing.
---

This model combines and extends the [pragmatics](pragmatics.html) and [semantic parsing](semanticparsing.html) examples.

~~~
var makeObj = function() {
  return {blond: flip(0.5), nice: flip(0.5), tall: flip(0.5)}
}

var worldPrior = function(nObjLeft, meaningFn, worldSoFar, prevFactor) {
  var worldSoFar = worldSoFar==undefined ? [] : worldSoFar
  var prevFactor = prevFactor==undefined ? 0 : prevFactor
  if (nObjLeft==0) {
    factor(-prevFactor)
    return worldSoFar
  } else {
    var newObj = makeObj()
    var newWorld = worldSoFar.concat([newObj])
    var newFactor = meaningFn(newWorld)?0:-100
    factor(newFactor - prevFactor)
    return worldPrior(nObjLeft-1, meaningFn, newWorld, newFactor)
  }
}


var meaning = function(utterance) {
<<<<<<< HEAD
  return combine_meanings(filter(function(m){return !(m.sem==undefined)},
                                 map(lexical_meaning, utterance.split(" "))))
=======
  return combineMeanings(filter(function(m){return !(m.sem==undefined)},
                                map(lexicalMeaning, utterance.split(" "))))
>>>>>>> 2b54892a
}

var lexicalMeaning = function(word) {

  var wordMeanings = {

    "blond" : {
      sem: function(world){return function(obj){return obj.blond}},
      syn: {dir:'L', int:'NP', out:'S'} },

    "nice" : {
      sem: function(world){return function(obj){return obj.nice}},
      syn: {dir:'L', int:'NP', out:'S'} },

    "tall" : {
      sem: function(world){return function(obj){return obj.tall}},
      syn: {dir:'L', int:'NP', out:'S'} },

    "Bob" : {
      sem: function(world){return find(function(obj){return obj.name=="Bob"}, world)},
      syn: 'NP' },

    "some" : {
      sem: function(world){return function(P){return function(Q){return filter(Q, filter(P, world)).length>0}}},
      syn: {dir:'R',
            int:{dir:'L', int:'NP', out:'S'},
            out:{dir:'R',
                 int:{dir:'L', int:'NP', out:'S'},
                 out:'S'}} },

    "all" : {
      sem: function(world){return function(P){return function(Q){return filter(neg(Q), filter(P, world)).length==0}}},
      syn: {dir:'R',
            int:{dir:'L', int:'NP', out:'S'},
            out:{dir:'R',
                 int:{dir:'L', int:'NP', out:'S'},
                 out:'S'}} },

    "none" : {
      sem: function(world){return function(P){return function(Q){return filter(Q, filter(P, world)).length==0}}},
      syn: {dir:'R',
            int:{dir:'L', int:'NP', out:'S'},
            out:{dir:'R',
                 int:{dir:'L', int:'NP', out:'S'},
                 out:'S'}} }
  }

  var meaning = wordMeanings[word];
  return meaning == undefined?{sem: undefined, syn: ''}:meaning;
}

var neg = function(Q){
  return function(x){return !Q(x)}
}


//assume that both f and a will give their actual semantic value after being applied to a world. make a new meaning that passes on world arg.
var applyWorldPassing = function(f,a) {
  return function(w){return f(w)(a(w))}
}

var combineMeaning = function(meanings) {
  var possibleComb = canApply(meanings,0)
  var i = possibleComb[randomInteger(possibleComb.length)]
  var s = meanings[i].syn
  if (s.dir == 'L') {
    var f = meanings[i].sem
    var a = meanings[i-1].sem
    var newmeaning = {sem: applyWorldPassing(f,a), syn: s.out}
    return meanings.slice(0,i-1).concat([newmeaning]).concat(meanings.slice(i+1))
  }
  if (s.dir == 'R') {
    var f = meanings[i].sem
    var a = meanings[i+1].sem
    var newmeaning = {sem: applyWorldPassing(f,a), syn: s.out}
    return meanings.slice(0,i).concat([newmeaning]).concat(meanings.slice(i+2))
  }
}

//make a list of the indexes that can (syntactically) apply.
var canApply = function(meanings,i) {
  if(i==meanings.length){
    return []
  }
  var s = meanings[i].syn
  if (s.hasOwnProperty('dir')){ //a functor
    var a = ((s.dir == 'L')?syntaxMatch(s.int, meanings[i-1].syn):false) |
        ((s.dir == 'R')?syntaxMatch(s.int, meanings[i+1].syn):false)
    if(a){return [i].concat(canApply(meanings,i+1))}
  }
  return canApply(meanings,i+1)
}


// The syntaxMatch function is a simple recursion to
// check if two syntactic types are equal.
var syntaxMatch = function(s,t) {
  return !s.hasOwnProperty('dir') ? s==t :
  s.dir==t.dir & syntaxMatch(s.int,t.int) & syntaxMatch(s.out,t.out)
}


// Recursively do the above until only one meaning is
// left, return it's semantics.
var combineMeanings = function(meanings){
  return meanings.length==1 ? meanings[0].sem : combineMeanings(combineMeaning(meanings))
}


var utterancePrior = function() {
  var utterances = ["some of the blond people are nice",
                    "all of the blond people are nice",
                    "none of the blond people are nice"]
  var i = randomInteger(utterances.length)
  return utterances[i]
}


var isall = function(world){
  return world.length==0 ? true : (world[0].blond?world[0].nice:true)&&isall(world.slice(1))
}

var literalListener = cache(function(utterance) {
<<<<<<< HEAD
  Infer({ method: 'enumerate' }, function(){
    var m = meaning(utterance)
    var world = worldPrior(2,m)
    factor(m(world)?0:-Infinity)
    return world
  })
})

var speaker = cache(function(world) {
  Infer({ method: 'enumerate' }, function(){
    var utterance = utterancePrior()
    var L = literalListener(utterance)
    factor(L.score(world))
    return utterance
  }, 100)
=======
  return Infer(
    {method: 'enumerate'},
    function(){
      var m = meaning(utterance)
      var world = worldPrior(2,m)
      factor(m(world)?0:-Infinity)
      return world
    })
})

var speaker = cache(function(world) {
  return Infer(
    {method: 'enumerate'},
    function(){
      var utterance = utterancePrior()
      var L = literalListener(utterance)
      factor(L.score(world))
      return utterance
    })
>>>>>>> 2b54892a
})


var listener = function(utterance) {
<<<<<<< HEAD
  Infer({ method: 'enumerate' }, function(){
    var world = worldPrior(2, function(w){return 1}) //use vacuous meaning to avoid any guide...
    //    var world = worldPrior(2, meaning(utterance)) //guide by literal meaning
    var S = speaker(world)
    factor(S.score(utterance))
    return isall(world)
  })
=======
  return Infer(
    {method: 'enumerate'},
    function(){
      var world = worldPrior(2, function(w){return 1}) //use vacuous meaning to avoid any guide...
      //    var world = worldPrior(2, meaning(utterance)) //guide by literal meaning
      var S = speaker(world)
      factor(S.score(utterance))
      return { allBlondPeopleAreNice: isall(world) }
    })
>>>>>>> 2b54892a
}

// literalListener("some of the blond people are nice")
// speaker([{blond: true, nice: true, tall: false}])

viz.auto(listener("some of the blond people are nice"))
~~~<|MERGE_RESOLUTION|>--- conflicted
+++ resolved
@@ -28,13 +28,8 @@
 
 
 var meaning = function(utterance) {
-<<<<<<< HEAD
   return combine_meanings(filter(function(m){return !(m.sem==undefined)},
                                  map(lexical_meaning, utterance.split(" "))))
-=======
-  return combineMeanings(filter(function(m){return !(m.sem==undefined)},
-                                map(lexicalMeaning, utterance.split(" "))))
->>>>>>> 2b54892a
 }
 
 var lexicalMeaning = function(word) {
@@ -158,7 +153,6 @@
 }
 
 var literalListener = cache(function(utterance) {
-<<<<<<< HEAD
   Infer({ method: 'enumerate' }, function(){
     var m = meaning(utterance)
     var world = worldPrior(2,m)
@@ -173,33 +167,11 @@
     var L = literalListener(utterance)
     factor(L.score(world))
     return utterance
-  }, 100)
-=======
-  return Infer(
-    {method: 'enumerate'},
-    function(){
-      var m = meaning(utterance)
-      var world = worldPrior(2,m)
-      factor(m(world)?0:-Infinity)
-      return world
-    })
-})
-
-var speaker = cache(function(world) {
-  return Infer(
-    {method: 'enumerate'},
-    function(){
-      var utterance = utterancePrior()
-      var L = literalListener(utterance)
-      factor(L.score(world))
-      return utterance
-    })
->>>>>>> 2b54892a
+  })
 })
 
 
 var listener = function(utterance) {
-<<<<<<< HEAD
   Infer({ method: 'enumerate' }, function(){
     var world = worldPrior(2, function(w){return 1}) //use vacuous meaning to avoid any guide...
     //    var world = worldPrior(2, meaning(utterance)) //guide by literal meaning
@@ -207,17 +179,6 @@
     factor(S.score(utterance))
     return isall(world)
   })
-=======
-  return Infer(
-    {method: 'enumerate'},
-    function(){
-      var world = worldPrior(2, function(w){return 1}) //use vacuous meaning to avoid any guide...
-      //    var world = worldPrior(2, meaning(utterance)) //guide by literal meaning
-      var S = speaker(world)
-      factor(S.score(utterance))
-      return { allBlondPeopleAreNice: isall(world) }
-    })
->>>>>>> 2b54892a
 }
 
 // literalListener("some of the blond people are nice")
