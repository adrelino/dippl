"use strict";

// Utils

function euclideanDistance(v1, v2){
  var i;
  var d = 0;
  for (i = 0; i < v1.length; i++) {
    d += (v1[i] - v2[i])*(v1[i] - v2[i]);
  }
  return Math.sqrt(d);
};

<<<<<<< HEAD

// Code boxes

=======
function isErp(x){
  return (x && (x.score != undefined) && (x.sample != undefined));
}

function isErpWithSupport(x){
  return (isErp(x) && (x.support != undefined));
}

function jsPrint(x){
  var resultDiv = $(activeCodeBox.parent().find(".resultDiv"));
  resultDiv.show();
  if (isErpWithSupport(x)){
    var params = Array.prototype.slice.call(arguments, 2);
    var labels = x.support(params);
    var scores = _.map(labels, function(label){return x.score(params, label);});
    if (_.find(scores, isNaN) !== undefined){
      resultDiv.append(document.createTextNode("ERP with NaN scores!\n"));
      return;
    }
    var counts = scores.map(Math.exp);
    var resultDivSelector = "#" + resultDiv.attr('id');
    barChart(resultDivSelector, labels, counts);
  } else {
    resultDiv.append(
      document.createTextNode(
        (typeof x == 'string' ? x : util.serialize(x)) + "\n"));
  }
}

function hist(s, k, a, lst) {
  var resultDiv = $(activeCodeBox.parent().find(".resultDiv"));
  var frequencyDict = _(lst).countBy(function(x) { return x + ""});
  var labels = _(frequencyDict).keys();
  var counts = _(frequencyDict).values();

  var resultDivSelector = "#" + resultDiv.attr('id');

  return k(s, barChart(resultDivSelector, labels, counts));
}

function print(store, k, a, x){
  jsPrint(x);
  return k(store);
}


// Bar plots

function barChart(containerSelector, labels, counts){
  $(containerSelector).show();
  var svg = d3.select(containerSelector)
    .append("svg")
    .attr("class", "barChart");
  var data = [];
  for (var i=0; i<labels.length; i++){
    if (counts[i] > 0) {
      data.push({
        "Label": JSON.stringify(labels[i]),
        "Count": counts[i]
      });
    }
  };
  var chart = new dimple.chart(svg, data);
  chart.setBounds(80, 30, 480, 250);
  var xAxis = chart.addMeasureAxis("x", "Count");
  xAxis.title = null;
  xAxis.tickFormat = ",.2f";
  var yAxis = chart.addCategoryAxis("y", "Label");
  yAxis.title = null;
  chart.addSeries("Count", dimple.plot.bar);
  chart.draw();
}


// Drawing

function DrawObject(width, height, visible){
  this.canvas = $('<canvas/>', {
    "class": "drawCanvas",
    "Width": width + "px",
    "Height": height + "px"
  })[0];
  if (visible==true){
    $(this.canvas).css({"display": "inline"});
    $(activeCodeBox).parent().append(this.canvas);
  };
  this.paper = new paper.PaperScope();
  this.paper.setup(this.canvas);
  this.paper.view.viewSize = new this.paper.Size(width, height);
  this.redraw();
}

DrawObject.prototype.newPath = function(strokeWidth, opacity, color){
  var path = new this.paper.Path();
  path.strokeColor = color || 'black';
  path.strokeWidth = strokeWidth || 8;
  path.opacity = opacity || 0.6;
  return path;
};

DrawObject.prototype.newPoint = function(x, y){
  return new this.paper.Point(x, y);
};

DrawObject.prototype.circle = function(x, y, radius, stroke, fill){
  var point = this.newPoint(x, y);
  var circle = new this.paper.Path.Circle(point, radius || 50);
  circle.fillColor = fill || 'black';
  circle.strokeColor = stroke || 'black';
  this.redraw();
};

DrawObject.prototype.polygon = function(x, y, n, radius, stroke, fill){
  var point = this.newPoint(x, y);
  var polygon = new this.paper.Path.RegularPolygon(point, n, radius || 20);
  polygon.fillColor = fill || 'white';
  polygon.strokeColor = stroke || 'black';
  polygon.strokeWidth = 4;
  this.redraw();
};

DrawObject.prototype.line = function(x1, y1, x2, y2, strokeWidth, opacity, color){
  var path = this.newPath(strokeWidth, opacity, color);
  path.moveTo(x1, y1);
  path.lineTo(this.newPoint(x2, y2));
  this.redraw();
};

DrawObject.prototype.redraw = function(){
  this.paper.view.draw();
};

DrawObject.prototype.toArray = function(){
  var context = this.canvas.getContext('2d');
  var imgData = context.getImageData(0, 0, this.canvas.width, this.canvas.height);
  return imgData.data;
};

DrawObject.prototype.distanceF = function(f, cmpDrawObject){
  if (!((this.canvas.width == cmpDrawObject.canvas.width) &&
        (this.canvas.height == cmpDrawObject.canvas.height))){
    console.log(this.canvas.width, cmpDrawObject.canvas.width,
                this.canvas.height, cmpDrawObject.canvas.height);
    throw new Error("Dimensions must match for distance computation!");
  }
  var thisImgData = this.toArray();
  var cmpImgData = cmpDrawObject.toArray();
  return f(thisImgData, cmpImgData);
};

DrawObject.prototype.distance = function(cmpDrawObject){
  var df = function(thisImgData, cmpImgData) {
    var distance = 0;
    for (var i=0; i<thisImgData.length; i+=4) {
      var col1 = [thisImgData[i], thisImgData[i+1], thisImgData[i+2], thisImgData[i+3]];
      var col2 = [cmpImgData[i], cmpImgData[i+1], cmpImgData[i+2], cmpImgData[i+3]];
      distance += euclideanDistance(col1, col2);
    };
    return distance;
  };
  return this.distanceF(df, cmpDrawObject)
};

DrawObject.prototype.destroy = function(){
  this.paper = undefined;
  $(this.canvas).remove();
}

function Draw(s, k, a, width, height, visible){
  return k(s, new DrawObject(width, height, visible));
}

function loadImage(s, k, a, drawObject, url){
  // Synchronous loading - only continue with computation once image is loaded
  var context = drawObject.canvas.getContext('2d');
  var imageObj = new Image();
  imageObj.onload = function() {
    var raster = new drawObject.paper.Raster(imageObj);
    raster.position = drawObject.paper.view.center;
    drawObject.redraw();
    var trampoline = k(s);
    while (trampoline){
      trampoline = trampoline();
    }
  };
  imageObj.src = url;
  return false;
}


// Code boxes

function webpplObjectToText(x){
  if (isErp(x)){
    return "<erp>";
  } else {
    return util.serialize(x);
  }
}

var codeBoxCount = 0;

CodeMirror.keyMap.default["Cmd-/"] = "toggleComment";
CodeMirror.keyMap.default["Cmd-."] = function(cm){cm.foldCode(cm.getCursor(), myRangeFinder); };

//fold "///fold: ... ///" parts:
function foldCode(cm){
  var lastLine = cm.lastLine();
  for(var i=0;i<=lastLine;i++) {
    var txt = cm.getLine(i),
    pos = txt.indexOf("///fold:");
    if (pos==0) {cm.foldCode(CodeMirror.Pos(i,pos), tripleCommentRangeFinder);}
  }
}

function setupCodeBox(element){
  var $element = $(element);
  var $code = $element.html();
  var $unescaped = $('<div/>').html($code).text();

  $element.empty();

  var cm = CodeMirror(
    element, {
      value: $unescaped,
      mode: 'javascript',
      lineNumbers: false,
      readOnly: false,
      extraKeys: {"Tab": "indentAuto"}
    });

  foldCode(cm);

  var getLanguage = function(){
    var firstLine = cm.getValue().split("\n")[0];
    if (firstLine == "// language: javascript") {
      return "javascript";
    } else if (firstLine == "// static") {
      return "static";
    } else {
      return "webppl";
    }
  };

  var resultDiv = $('<div/>',
    { "id": "result_" + codeBoxCount,
      "class": "resultDiv" });

  var showResult = function(store, x){
    if (x !== undefined) {
      resultDiv.show();
      resultDiv.append(document.createTextNode(webpplObjectToText(x)));
    }
  };

  var runWebPPL = function(){
    var oldActiveCodeBox = activeCodeBox;
    activeCodeBox = $element;
    activeCodeBox.parent().find("canvas").remove();
    activeCodeBox.parent().find(".resultDiv").text("");
    var compiled = webppl.compile(cm.getValue(), true);
    eval.call(window, compiled)({}, showResult, '');
  };

  var runJS = function(){
    activeCodeBox = $element;
    activeCodeBox.parent().find("canvas").remove();
    activeCodeBox.parent().find(".resultDiv").text("");
    try {
      var result = eval.call(window, cm.getValue());
      showResult({}, result);
    } catch (err) {
      resultDiv.show();
      resultDiv.append(document.createTextNode((err.stack)));
      throw err;
    }
  };

  var runButton = $(
    '<button/>', {
      "text": "run",
      "id": 'run_' + codeBoxCount,
      "class": 'runButton',
      "click": function(){
        return (getLanguage() == "javascript") ? runJS() : runWebPPL();
      }
    });

  var runButtonDiv = $("<div/>");
  runButtonDiv.append(runButton);

  if (getLanguage() == "static"){
    cm.setValue(cm.getValue().split("\n").slice(1).join("\n").trim());
  } else {
    $element.parent().append(runButtonDiv);
  }

  $element.parent().append(resultDiv);

  codeBoxCount += 1;

  return cm;
}

>>>>>>> 2b54892a
function setupCodeBoxes(){
  // TODO: optimize this, (maybe have wpEditor.setup take a content option?)
  $("pre:not(#bibtex)").map(function(i,el) {
    var firstLine = $(el).text().split("\n")[0];
    var language = (firstLine == '// language: javascript' ? 'javascript' : 'webppl');
    wpEditor.setup(el, {language: language});    
  });
}

$(setupCodeBoxes);


// Google analytics

(function(i,s,o,g,r,a,m){i['GoogleAnalyticsObject']=r;i[r]=i[r]||function(){
(i[r].q=i[r].q||[]).push(arguments)},i[r].l=1*new Date();a=s.createElement(o),
m=s.getElementsByTagName(o)[0];a.async=1;a.src=g;m.parentNode.insertBefore(a,m)
})(window,document,'script','//www.google-analytics.com/analytics.js','ga');

ga('create', 'UA-54996-12', 'auto');
ga('send', 'pageview');


// Date

function setDate(){
  var today = new Date();
  var dd = today.getDate();
  var mm = today.getMonth() + 1; //January is 0!
  var yyyy = today.getFullYear();
  $(".date").text(yyyy+'-'+mm+'-'+dd);
}

$(setDate);


// Bibtex

function setBibtex(){
  $('#toggle-bibtex').click(function(){$('#bibtex').toggle(); return false;});
}

$(setBibtex);<|MERGE_RESOLUTION|>--- conflicted
+++ resolved
@@ -11,316 +11,8 @@
   return Math.sqrt(d);
 };
 
-<<<<<<< HEAD
-
 // Code boxes
 
-=======
-function isErp(x){
-  return (x && (x.score != undefined) && (x.sample != undefined));
-}
-
-function isErpWithSupport(x){
-  return (isErp(x) && (x.support != undefined));
-}
-
-function jsPrint(x){
-  var resultDiv = $(activeCodeBox.parent().find(".resultDiv"));
-  resultDiv.show();
-  if (isErpWithSupport(x)){
-    var params = Array.prototype.slice.call(arguments, 2);
-    var labels = x.support(params);
-    var scores = _.map(labels, function(label){return x.score(params, label);});
-    if (_.find(scores, isNaN) !== undefined){
-      resultDiv.append(document.createTextNode("ERP with NaN scores!\n"));
-      return;
-    }
-    var counts = scores.map(Math.exp);
-    var resultDivSelector = "#" + resultDiv.attr('id');
-    barChart(resultDivSelector, labels, counts);
-  } else {
-    resultDiv.append(
-      document.createTextNode(
-        (typeof x == 'string' ? x : util.serialize(x)) + "\n"));
-  }
-}
-
-function hist(s, k, a, lst) {
-  var resultDiv = $(activeCodeBox.parent().find(".resultDiv"));
-  var frequencyDict = _(lst).countBy(function(x) { return x + ""});
-  var labels = _(frequencyDict).keys();
-  var counts = _(frequencyDict).values();
-
-  var resultDivSelector = "#" + resultDiv.attr('id');
-
-  return k(s, barChart(resultDivSelector, labels, counts));
-}
-
-function print(store, k, a, x){
-  jsPrint(x);
-  return k(store);
-}
-
-
-// Bar plots
-
-function barChart(containerSelector, labels, counts){
-  $(containerSelector).show();
-  var svg = d3.select(containerSelector)
-    .append("svg")
-    .attr("class", "barChart");
-  var data = [];
-  for (var i=0; i<labels.length; i++){
-    if (counts[i] > 0) {
-      data.push({
-        "Label": JSON.stringify(labels[i]),
-        "Count": counts[i]
-      });
-    }
-  };
-  var chart = new dimple.chart(svg, data);
-  chart.setBounds(80, 30, 480, 250);
-  var xAxis = chart.addMeasureAxis("x", "Count");
-  xAxis.title = null;
-  xAxis.tickFormat = ",.2f";
-  var yAxis = chart.addCategoryAxis("y", "Label");
-  yAxis.title = null;
-  chart.addSeries("Count", dimple.plot.bar);
-  chart.draw();
-}
-
-
-// Drawing
-
-function DrawObject(width, height, visible){
-  this.canvas = $('<canvas/>', {
-    "class": "drawCanvas",
-    "Width": width + "px",
-    "Height": height + "px"
-  })[0];
-  if (visible==true){
-    $(this.canvas).css({"display": "inline"});
-    $(activeCodeBox).parent().append(this.canvas);
-  };
-  this.paper = new paper.PaperScope();
-  this.paper.setup(this.canvas);
-  this.paper.view.viewSize = new this.paper.Size(width, height);
-  this.redraw();
-}
-
-DrawObject.prototype.newPath = function(strokeWidth, opacity, color){
-  var path = new this.paper.Path();
-  path.strokeColor = color || 'black';
-  path.strokeWidth = strokeWidth || 8;
-  path.opacity = opacity || 0.6;
-  return path;
-};
-
-DrawObject.prototype.newPoint = function(x, y){
-  return new this.paper.Point(x, y);
-};
-
-DrawObject.prototype.circle = function(x, y, radius, stroke, fill){
-  var point = this.newPoint(x, y);
-  var circle = new this.paper.Path.Circle(point, radius || 50);
-  circle.fillColor = fill || 'black';
-  circle.strokeColor = stroke || 'black';
-  this.redraw();
-};
-
-DrawObject.prototype.polygon = function(x, y, n, radius, stroke, fill){
-  var point = this.newPoint(x, y);
-  var polygon = new this.paper.Path.RegularPolygon(point, n, radius || 20);
-  polygon.fillColor = fill || 'white';
-  polygon.strokeColor = stroke || 'black';
-  polygon.strokeWidth = 4;
-  this.redraw();
-};
-
-DrawObject.prototype.line = function(x1, y1, x2, y2, strokeWidth, opacity, color){
-  var path = this.newPath(strokeWidth, opacity, color);
-  path.moveTo(x1, y1);
-  path.lineTo(this.newPoint(x2, y2));
-  this.redraw();
-};
-
-DrawObject.prototype.redraw = function(){
-  this.paper.view.draw();
-};
-
-DrawObject.prototype.toArray = function(){
-  var context = this.canvas.getContext('2d');
-  var imgData = context.getImageData(0, 0, this.canvas.width, this.canvas.height);
-  return imgData.data;
-};
-
-DrawObject.prototype.distanceF = function(f, cmpDrawObject){
-  if (!((this.canvas.width == cmpDrawObject.canvas.width) &&
-        (this.canvas.height == cmpDrawObject.canvas.height))){
-    console.log(this.canvas.width, cmpDrawObject.canvas.width,
-                this.canvas.height, cmpDrawObject.canvas.height);
-    throw new Error("Dimensions must match for distance computation!");
-  }
-  var thisImgData = this.toArray();
-  var cmpImgData = cmpDrawObject.toArray();
-  return f(thisImgData, cmpImgData);
-};
-
-DrawObject.prototype.distance = function(cmpDrawObject){
-  var df = function(thisImgData, cmpImgData) {
-    var distance = 0;
-    for (var i=0; i<thisImgData.length; i+=4) {
-      var col1 = [thisImgData[i], thisImgData[i+1], thisImgData[i+2], thisImgData[i+3]];
-      var col2 = [cmpImgData[i], cmpImgData[i+1], cmpImgData[i+2], cmpImgData[i+3]];
-      distance += euclideanDistance(col1, col2);
-    };
-    return distance;
-  };
-  return this.distanceF(df, cmpDrawObject)
-};
-
-DrawObject.prototype.destroy = function(){
-  this.paper = undefined;
-  $(this.canvas).remove();
-}
-
-function Draw(s, k, a, width, height, visible){
-  return k(s, new DrawObject(width, height, visible));
-}
-
-function loadImage(s, k, a, drawObject, url){
-  // Synchronous loading - only continue with computation once image is loaded
-  var context = drawObject.canvas.getContext('2d');
-  var imageObj = new Image();
-  imageObj.onload = function() {
-    var raster = new drawObject.paper.Raster(imageObj);
-    raster.position = drawObject.paper.view.center;
-    drawObject.redraw();
-    var trampoline = k(s);
-    while (trampoline){
-      trampoline = trampoline();
-    }
-  };
-  imageObj.src = url;
-  return false;
-}
-
-
-// Code boxes
-
-function webpplObjectToText(x){
-  if (isErp(x)){
-    return "<erp>";
-  } else {
-    return util.serialize(x);
-  }
-}
-
-var codeBoxCount = 0;
-
-CodeMirror.keyMap.default["Cmd-/"] = "toggleComment";
-CodeMirror.keyMap.default["Cmd-."] = function(cm){cm.foldCode(cm.getCursor(), myRangeFinder); };
-
-//fold "///fold: ... ///" parts:
-function foldCode(cm){
-  var lastLine = cm.lastLine();
-  for(var i=0;i<=lastLine;i++) {
-    var txt = cm.getLine(i),
-    pos = txt.indexOf("///fold:");
-    if (pos==0) {cm.foldCode(CodeMirror.Pos(i,pos), tripleCommentRangeFinder);}
-  }
-}
-
-function setupCodeBox(element){
-  var $element = $(element);
-  var $code = $element.html();
-  var $unescaped = $('<div/>').html($code).text();
-
-  $element.empty();
-
-  var cm = CodeMirror(
-    element, {
-      value: $unescaped,
-      mode: 'javascript',
-      lineNumbers: false,
-      readOnly: false,
-      extraKeys: {"Tab": "indentAuto"}
-    });
-
-  foldCode(cm);
-
-  var getLanguage = function(){
-    var firstLine = cm.getValue().split("\n")[0];
-    if (firstLine == "// language: javascript") {
-      return "javascript";
-    } else if (firstLine == "// static") {
-      return "static";
-    } else {
-      return "webppl";
-    }
-  };
-
-  var resultDiv = $('<div/>',
-    { "id": "result_" + codeBoxCount,
-      "class": "resultDiv" });
-
-  var showResult = function(store, x){
-    if (x !== undefined) {
-      resultDiv.show();
-      resultDiv.append(document.createTextNode(webpplObjectToText(x)));
-    }
-  };
-
-  var runWebPPL = function(){
-    var oldActiveCodeBox = activeCodeBox;
-    activeCodeBox = $element;
-    activeCodeBox.parent().find("canvas").remove();
-    activeCodeBox.parent().find(".resultDiv").text("");
-    var compiled = webppl.compile(cm.getValue(), true);
-    eval.call(window, compiled)({}, showResult, '');
-  };
-
-  var runJS = function(){
-    activeCodeBox = $element;
-    activeCodeBox.parent().find("canvas").remove();
-    activeCodeBox.parent().find(".resultDiv").text("");
-    try {
-      var result = eval.call(window, cm.getValue());
-      showResult({}, result);
-    } catch (err) {
-      resultDiv.show();
-      resultDiv.append(document.createTextNode((err.stack)));
-      throw err;
-    }
-  };
-
-  var runButton = $(
-    '<button/>', {
-      "text": "run",
-      "id": 'run_' + codeBoxCount,
-      "class": 'runButton',
-      "click": function(){
-        return (getLanguage() == "javascript") ? runJS() : runWebPPL();
-      }
-    });
-
-  var runButtonDiv = $("<div/>");
-  runButtonDiv.append(runButton);
-
-  if (getLanguage() == "static"){
-    cm.setValue(cm.getValue().split("\n").slice(1).join("\n").trim());
-  } else {
-    $element.parent().append(runButtonDiv);
-  }
-
-  $element.parent().append(resultDiv);
-
-  codeBoxCount += 1;
-
-  return cm;
-}
-
->>>>>>> 2b54892a
 function setupCodeBoxes(){
   // TODO: optimize this, (maybe have wpEditor.setup take a content option?)
   $("pre:not(#bibtex)").map(function(i,el) {
