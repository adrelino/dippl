CPS:
- getting rid of the stupid f(_?){…}(undefined) from CPS.

Inference:
- maybe implement the particle cascade just to see how it works?

Browser integration:
- script tag compilation / execution
<<<<<<< HEAD
- smart pages examples

=======
>>>>>>> 5fdc782e


Lectures:

- sequentializing factors
  -merge hmm and lec04 pages:
   -intro hmm and pcfg
   -show breaking and moving factors in binomial
   -show breaking and moving in hmm and pcfg

   -talk about heuristic canceling factor pairs
   -do binomial example with heuristic pairs
   -do vision example (in this page or point to other one), compare non-incremental


  -in pragmatics:
   -incremental world construction with heuristic factor(meaning(utt,worldSoFar)?0:-10)
   [-does this favor indirect composition where meaning can be computed before world?]

   -extended integrated language
   -incremental speaker where word string is constructed with heuristic factor:
     factor( mean(map(completions(uttSoFar), function(c){return literalListener(c).score(world)})))



- Particle filter
- Beam search??
- PMCMC…
- awesomer vision example

- MH??

- pcfgs…

- shootout

- foundations






<|MERGE_RESOLUTION|>--- conflicted
+++ resolved
@@ -6,11 +6,7 @@
 
 Browser integration:
 - script tag compilation / execution
-<<<<<<< HEAD
 - smart pages examples
-
-=======
->>>>>>> 5fdc782e
 
 
 Lectures:
